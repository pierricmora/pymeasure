--- conflicted
+++ resolved
@@ -104,17 +104,10 @@
 
     def run(self):
         global log
-<<<<<<< HEAD
-        # log = logging.getLogger('')
-        # log.handlers = [] # Remove all other handlers
-        # log.addHandler(TopicQueueHandler(self.monitor_queue))
-
-=======
         log = logging.getLogger()
         log.handlers = [] # Remove all other handlers
         log.addHandler(TopicQueueHandler(self.monitor_queue))
         log.addHandler(QueueHandler(self.log_queue))
->>>>>>> 03dcd499
         log.info("Worker process started")
 
         self.recorder = Recorder(self.results, self.recorder_queue)
@@ -157,11 +150,7 @@
             self.recorder_queue.put(None)
             self.monitor_queue.put(None)
             self.stop()
-<<<<<<< HEAD
-            log.info('Finished worker process')
-=======
             del self.recorder
->>>>>>> 03dcd499
 
     def __repr__(self):
         return "<%s(port=%s,procedure=%s,should_stop=%s)>" % (
